[package]
name = "tauri-plugin-biometry"
version = "0.2.1"
authors = ["You"]
description = "A Tauri v2 plugin for biometric authentication (Touch ID, Face ID, fingerprint) on Android, macOS, iOS and Windows."
edition = "2021"
rust-version = "1.77.2"
exclude = ["/examples", "/dist-js", "/guest-js", "/node_modules"]
links = "tauri-plugin-biometry"
license = "MIT"
repository = "https://github.com/Choochmeque/tauri-plugin-biometry"

[dependencies]
tauri = { version = "2.8.2" }
serde = "1.0"
serde_json = "1"
serde_repr = "0.1"
thiserror = "2"
log = "0.4"

[target.'cfg(target_os = "macos")'.dependencies]
objc2 = "0.6"
objc2-core-foundation = "0.3"
<<<<<<< HEAD
=======
objc2-foundation = { version = "0.3", features = ["NSString"] }
objc2-local-authentication = { version = "0.3", features = ["LAContext", "LAError", "block2"] }
objc2-security = "0.3"
>>>>>>> fad067f3
block2 = "0.6"

[target.'cfg(target_os = "windows")'.dependencies]
windows = { version = "0.58", features = ["Foundation", "Storage_Streams", "Security_Credentials_UI", "Security_Cryptography_Core", "Win32_Foundation", "Win32_UI_WindowsAndMessaging"] }

[build-dependencies]
tauri-plugin = { version = "2.4.0", features = ["build"] }<|MERGE_RESOLUTION|>--- conflicted
+++ resolved
@@ -21,12 +21,9 @@
 [target.'cfg(target_os = "macos")'.dependencies]
 objc2 = "0.6"
 objc2-core-foundation = "0.3"
-<<<<<<< HEAD
-=======
 objc2-foundation = { version = "0.3", features = ["NSString"] }
 objc2-local-authentication = { version = "0.3", features = ["LAContext", "LAError", "block2"] }
 objc2-security = "0.3"
->>>>>>> fad067f3
 block2 = "0.6"
 
 [target.'cfg(target_os = "windows")'.dependencies]
