--- conflicted
+++ resolved
@@ -16,14 +16,10 @@
     name: prettier
     runs-on: ubuntu-latest
     steps:
-<<<<<<< HEAD
-      - uses: actions/checkout@v4
-=======
       - uses: actions/checkout@v5
       - uses: pnpm/action-setup@v4
         with:
           run_install: false
->>>>>>> b2e41f62
       - uses: actions/setup-node@v5
         with:
           node-version: "20"
